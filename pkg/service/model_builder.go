package service

import (
	"context"
<<<<<<< HEAD
=======
	"github.com/pkg/errors"
	"k8s.io/apimachinery/pkg/util/sets"
	"sigs.k8s.io/controller-runtime/pkg/client"
>>>>>>> f63c68a1
	"strconv"
	"sync"

	"github.com/aws/aws-sdk-go/service/ec2"
	"github.com/pkg/errors"
	corev1 "k8s.io/api/core/v1"
	"k8s.io/apimachinery/pkg/util/sets"
	"sigs.k8s.io/aws-load-balancer-controller/pkg/annotations"
	"sigs.k8s.io/aws-load-balancer-controller/pkg/config"
	elbv2deploy "sigs.k8s.io/aws-load-balancer-controller/pkg/deploy/elbv2"
	"sigs.k8s.io/aws-load-balancer-controller/pkg/deploy/tracking"
	"sigs.k8s.io/aws-load-balancer-controller/pkg/k8s"
	"sigs.k8s.io/aws-load-balancer-controller/pkg/model/core"
	elbv2model "sigs.k8s.io/aws-load-balancer-controller/pkg/model/elbv2"
	"sigs.k8s.io/aws-load-balancer-controller/pkg/networking"
)

const (
	LoadBalancerTypeNLBIP          = "nlb-ip"
	LoadBalancerTypeExternal       = "external"
	LoadBalancerTargetTypeIP       = "ip"
	LoadBalancerTargetTypeInstance = "instance"
	LoadBalancerTargetTypeALB      = "alb"
	lbAttrsDeletionProtection      = "deletion_protection.enabled"
)

// ModelBuilder builds the model stack for the service resource.
type ModelBuilder interface {
	// Build model stack for service
	Build(ctx context.Context, service *corev1.Service) (core.Stack, *elbv2model.LoadBalancer, error)
}

// NewDefaultModelBuilder construct a new defaultModelBuilder
func NewDefaultModelBuilder(annotationParser annotations.Parser, subnetsResolver networking.SubnetsResolver,
<<<<<<< HEAD
	vpcInfoProvider networking.VPCInfoProvider, vpcID string, trackingProvider tracking.Provider,
	elbv2TaggingManager elbv2deploy.TaggingManager, featureGates config.FeatureGates, clusterName string, defaultTags map[string]string,
	externalManagedTags []string, defaultSSLPolicy string, defaultTargetType string, enableIPTargetType bool, serviceUtils ServiceUtils) *defaultModelBuilder {
=======
	vpcInfoProvider networking.VPCInfoProvider, vpcID string, trackingProvider tracking.Provider, elbv2TaggingManager elbv2deploy.TaggingManager,
	k8sClient client.Client, clusterName string, defaultTags map[string]string, externalManagedTags []string, defaultSSLPolicy string) *defaultModelBuilder {
>>>>>>> f63c68a1
	return &defaultModelBuilder{
		annotationParser:    annotationParser,
		subnetsResolver:     subnetsResolver,
		vpcInfoProvider:     vpcInfoProvider,
		trackingProvider:    trackingProvider,
		elbv2TaggingManager: elbv2TaggingManager,
<<<<<<< HEAD
		featureGates:        featureGates,
		serviceUtils:        serviceUtils,
=======
		k8sClient:           k8sClient,
>>>>>>> f63c68a1
		clusterName:         clusterName,
		vpcID:               vpcID,
		defaultTags:         defaultTags,
		externalManagedTags: sets.NewString(externalManagedTags...),
		defaultSSLPolicy:    defaultSSLPolicy,
		defaultTargetType:   elbv2model.TargetType(defaultTargetType),
		enableIPTargetType:  enableIPTargetType,
	}
}

var _ ModelBuilder = &defaultModelBuilder{}

type defaultModelBuilder struct {
	annotationParser    annotations.Parser
	subnetsResolver     networking.SubnetsResolver
	vpcInfoProvider     networking.VPCInfoProvider
	trackingProvider    tracking.Provider
	elbv2TaggingManager elbv2deploy.TaggingManager
<<<<<<< HEAD
	featureGates        config.FeatureGates
	serviceUtils        ServiceUtils
=======
	k8sClient           client.Client
>>>>>>> f63c68a1

	clusterName         string
	vpcID               string
	defaultTags         map[string]string
	externalManagedTags sets.String
	defaultSSLPolicy    string
	defaultTargetType   elbv2model.TargetType
	enableIPTargetType  bool
}

func (b *defaultModelBuilder) Build(ctx context.Context, service *corev1.Service) (core.Stack, *elbv2model.LoadBalancer, error) {
	stack := core.NewDefaultStack(core.StackID(k8s.NamespacedName(service)))
	task := &defaultModelBuildTask{
		clusterName:         b.clusterName,
		vpcID:               b.vpcID,
		annotationParser:    b.annotationParser,
		subnetsResolver:     b.subnetsResolver,
		vpcInfoProvider:     b.vpcInfoProvider,
		trackingProvider:    b.trackingProvider,
		elbv2TaggingManager: b.elbv2TaggingManager,
<<<<<<< HEAD
		featureGates:        b.featureGates,
		serviceUtils:        b.serviceUtils,
		enableIPTargetType:  b.enableIPTargetType,
=======
		k8sClient:           b.k8sClient,
>>>>>>> f63c68a1

		service:   service,
		stack:     stack,
		tgByResID: make(map[string]*elbv2model.TargetGroup),

		defaultTags:                          b.defaultTags,
		externalManagedTags:                  b.externalManagedTags,
		defaultSSLPolicy:                     b.defaultSSLPolicy,
		defaultAccessLogS3Enabled:            false,
		defaultAccessLogsS3Bucket:            "",
		defaultAccessLogsS3Prefix:            "",
		defaultIPAddressType:                 elbv2model.IPAddressTypeIPV4,
		defaultLoadBalancingCrossZoneEnabled: false,
		defaultProxyProtocolV2Enabled:        false,
		defaultTargetType:                    b.defaultTargetType,
		defaultHealthCheckProtocol:           elbv2model.ProtocolTCP,
		defaultHealthCheckPort:               healthCheckPortTrafficPort,
		defaultHealthCheckPath:               "/",
		defaultHealthCheckInterval:           10,
		defaultHealthCheckTimeout:            10,
		defaultHealthCheckHealthyThreshold:   3,
		defaultHealthCheckUnhealthyThreshold: 3,
		defaultHealthCheckMatcherHTTPCode:    "200-399",
		defaultIPv4SourceRanges:              []string{"0.0.0.0/0"},
		defaultIPv6SourceRanges:              []string{"::/0"},

		defaultHealthCheckPortForInstanceModeLocal:               strconv.Itoa(int(service.Spec.HealthCheckNodePort)),
		defaultHealthCheckProtocolForInstanceModeLocal:           elbv2model.ProtocolHTTP,
		defaultHealthCheckPathForInstanceModeLocal:               "/healthz",
		defaultHealthCheckIntervalForInstanceModeLocal:           10,
		defaultHealthCheckTimeoutForInstanceModeLocal:            6,
		defaultHealthCheckHealthyThresholdForInstanceModeLocal:   2,
		defaultHealthCheckUnhealthyThresholdForInstanceModeLocal: 2,

		defaultHealthCheckProtocolForALBTargetType: elbv2model.ProtocolHTTP,
	}

	if err := task.run(ctx); err != nil {
		return nil, nil, err
	}
	return task.stack, task.loadBalancer, nil
}

type defaultModelBuildTask struct {
	clusterName         string
	vpcID               string
	annotationParser    annotations.Parser
	subnetsResolver     networking.SubnetsResolver
	vpcInfoProvider     networking.VPCInfoProvider
	trackingProvider    tracking.Provider
	elbv2TaggingManager elbv2deploy.TaggingManager
<<<<<<< HEAD
	featureGates        config.FeatureGates
	serviceUtils        ServiceUtils
	enableIPTargetType  bool
=======
	k8sClient           client.Client
>>>>>>> f63c68a1

	service *corev1.Service

	stack        core.Stack
	loadBalancer *elbv2model.LoadBalancer
	tgByResID    map[string]*elbv2model.TargetGroup
	ec2Subnets   []*ec2.Subnet

	fetchExistingLoadBalancerOnce sync.Once
	existingLoadBalancer          *elbv2deploy.LoadBalancerWithTags

	defaultTags                          map[string]string
	externalManagedTags                  sets.String
	defaultSSLPolicy                     string
	defaultAccessLogS3Enabled            bool
	defaultAccessLogsS3Bucket            string
	defaultAccessLogsS3Prefix            string
	defaultIPAddressType                 elbv2model.IPAddressType
	defaultLoadBalancingCrossZoneEnabled bool
	defaultProxyProtocolV2Enabled        bool
	defaultTargetType                    elbv2model.TargetType
	defaultHealthCheckProtocol           elbv2model.Protocol
	defaultHealthCheckPort               string
	defaultHealthCheckPath               string
	defaultHealthCheckInterval           int64
	defaultHealthCheckTimeout            int64
	defaultHealthCheckHealthyThreshold   int64
	defaultHealthCheckUnhealthyThreshold int64
	defaultHealthCheckMatcherHTTPCode    string
	defaultDeletionProtectionEnabled     bool
	defaultIPv4SourceRanges              []string
	defaultIPv6SourceRanges              []string

	// Default health check settings for NLB instance mode with spec.ExternalTrafficPolicy set to Local
	defaultHealthCheckProtocolForInstanceModeLocal           elbv2model.Protocol
	defaultHealthCheckPortForInstanceModeLocal               string
	defaultHealthCheckPathForInstanceModeLocal               string
	defaultHealthCheckIntervalForInstanceModeLocal           int64
	defaultHealthCheckTimeoutForInstanceModeLocal            int64
	defaultHealthCheckHealthyThresholdForInstanceModeLocal   int64
	defaultHealthCheckUnhealthyThresholdForInstanceModeLocal int64

	// Default health check settings for an NLB that targets an ALB
	defaultHealthCheckProtocolForALBTargetType elbv2model.Protocol
}

func (t *defaultModelBuildTask) run(ctx context.Context) error {
	if !t.serviceUtils.IsServiceSupported(t.service) {
		if t.serviceUtils.IsServicePendingFinalization(t.service) {
			deletionProtectionEnabled, err := t.getDeletionProtectionViaAnnotation(*t.service)
			if err != nil {
				return err
			}
			if deletionProtectionEnabled {
				return errors.Errorf("deletion_protection is enabled, cannot delete the service: %v", t.service.Name)
			}
		}
		return nil
	}
	err := t.buildModel(ctx)
	return err
}

func (t *defaultModelBuildTask) buildModel(ctx context.Context) error {
	scheme, err := t.buildLoadBalancerScheme(ctx)
	if err != nil {
		return err
	}
	t.ec2Subnets, err = t.buildLoadBalancerSubnets(ctx, scheme)
	if err != nil {
		return err
	}
	err = t.buildLoadBalancer(ctx, scheme)
	if err != nil {
		return err
	}
	err = t.buildListeners(ctx, scheme)
	if err != nil {
		return err
	}
	return nil
}

func (t *defaultModelBuildTask) getDeletionProtectionViaAnnotation(svc corev1.Service) (bool, error) {
	var lbAttributes map[string]string
	_, err := t.annotationParser.ParseStringMapAnnotation(annotations.SvcLBSuffixLoadBalancerAttributes, &lbAttributes, svc.Annotations)
	if err != nil {
		return false, err
	}
	if _, deletionProtectionSpecified := lbAttributes[lbAttrsDeletionProtection]; deletionProtectionSpecified {
		deletionProtectionEnabled, err := strconv.ParseBool(lbAttributes[lbAttrsDeletionProtection])
		if err != nil {
			return false, err
		}
		return deletionProtectionEnabled, nil
	}
	return false, nil
}<|MERGE_RESOLUTION|>--- conflicted
+++ resolved
@@ -2,19 +2,16 @@
 
 import (
 	"context"
-<<<<<<< HEAD
-=======
+
 	"github.com/pkg/errors"
 	"k8s.io/apimachinery/pkg/util/sets"
 	"sigs.k8s.io/controller-runtime/pkg/client"
->>>>>>> f63c68a1
+
 	"strconv"
 	"sync"
 
 	"github.com/aws/aws-sdk-go/service/ec2"
-	"github.com/pkg/errors"
 	corev1 "k8s.io/api/core/v1"
-	"k8s.io/apimachinery/pkg/util/sets"
 	"sigs.k8s.io/aws-load-balancer-controller/pkg/annotations"
 	"sigs.k8s.io/aws-load-balancer-controller/pkg/config"
 	elbv2deploy "sigs.k8s.io/aws-load-balancer-controller/pkg/deploy/elbv2"
@@ -26,246 +23,228 @@
 )
 
 const (
-	LoadBalancerTypeNLBIP          = "nlb-ip"
-	LoadBalancerTypeExternal       = "external"
-	LoadBalancerTargetTypeIP       = "ip"
-	LoadBalancerTargetTypeInstance = "instance"
-	LoadBalancerTargetTypeALB      = "alb"
-	lbAttrsDeletionProtection      = "deletion_protection.enabled"
+    LoadBalancerTypeNLBIP          = "nlb-ip"
+    LoadBalancerTypeExternal       = "external"
+    LoadBalancerTargetTypeIP       = "ip"
+    LoadBalancerTargetTypeInstance = "instance"
+    LoadBalancerTargetTypeALB      = "alb"
+    lbAttrsDeletionProtection      = "deletion_protection.enabled"
 )
 
 // ModelBuilder builds the model stack for the service resource.
 type ModelBuilder interface {
-	// Build model stack for service
-	Build(ctx context.Context, service *corev1.Service) (core.Stack, *elbv2model.LoadBalancer, error)
+    // Build model stack for service
+    Build(ctx context.Context, service *corev1.Service) (core.Stack, *elbv2model.LoadBalancer, error)
 }
 
 // NewDefaultModelBuilder construct a new defaultModelBuilder
 func NewDefaultModelBuilder(annotationParser annotations.Parser, subnetsResolver networking.SubnetsResolver,
-<<<<<<< HEAD
-	vpcInfoProvider networking.VPCInfoProvider, vpcID string, trackingProvider tracking.Provider,
-	elbv2TaggingManager elbv2deploy.TaggingManager, featureGates config.FeatureGates, clusterName string, defaultTags map[string]string,
-	externalManagedTags []string, defaultSSLPolicy string, defaultTargetType string, enableIPTargetType bool, serviceUtils ServiceUtils) *defaultModelBuilder {
-=======
-	vpcInfoProvider networking.VPCInfoProvider, vpcID string, trackingProvider tracking.Provider, elbv2TaggingManager elbv2deploy.TaggingManager,
-	k8sClient client.Client, clusterName string, defaultTags map[string]string, externalManagedTags []string, defaultSSLPolicy string) *defaultModelBuilder {
->>>>>>> f63c68a1
-	return &defaultModelBuilder{
-		annotationParser:    annotationParser,
-		subnetsResolver:     subnetsResolver,
-		vpcInfoProvider:     vpcInfoProvider,
-		trackingProvider:    trackingProvider,
-		elbv2TaggingManager: elbv2TaggingManager,
-<<<<<<< HEAD
-		featureGates:        featureGates,
-		serviceUtils:        serviceUtils,
-=======
-		k8sClient:           k8sClient,
->>>>>>> f63c68a1
-		clusterName:         clusterName,
-		vpcID:               vpcID,
-		defaultTags:         defaultTags,
-		externalManagedTags: sets.NewString(externalManagedTags...),
-		defaultSSLPolicy:    defaultSSLPolicy,
-		defaultTargetType:   elbv2model.TargetType(defaultTargetType),
-		enableIPTargetType:  enableIPTargetType,
-	}
+
+    vpcInfoProvider networking.VPCInfoProvider, vpcID string, trackingProvider tracking.Provider, elbv2TaggingManager elbv2deploy.TaggingManager,
+    k8sClient client.Client, clusterName string, defaultTags map[string]string, externalManagedTags []string, defaultSSLPolicy string) *defaultModelBuilder {
+
+    return &defaultModelBuilder{
+        annotationParser:    annotationParser,
+        subnetsResolver:     subnetsResolver,
+        vpcInfoProvider:     vpcInfoProvider,
+        trackingProvider:    trackingProvider,
+        elbv2TaggingManager: elbv2TaggingManager,
+        featureGates:        featureGates,
+        serviceUtils:        serviceUtils,
+
+        clusterName:         clusterName,
+        vpcID:               vpcID,
+        defaultTags:         defaultTags,
+        externalManagedTags: sets.NewString(externalManagedTags...),
+        defaultSSLPolicy:    defaultSSLPolicy,
+        defaultTargetType:   elbv2model.TargetType(defaultTargetType),
+        enableIPTargetType:  enableIPTargetType,
+    }
 }
 
 var _ ModelBuilder = &defaultModelBuilder{}
 
 type defaultModelBuilder struct {
-	annotationParser    annotations.Parser
-	subnetsResolver     networking.SubnetsResolver
-	vpcInfoProvider     networking.VPCInfoProvider
-	trackingProvider    tracking.Provider
-	elbv2TaggingManager elbv2deploy.TaggingManager
-<<<<<<< HEAD
-	featureGates        config.FeatureGates
-	serviceUtils        ServiceUtils
-=======
-	k8sClient           client.Client
->>>>>>> f63c68a1
-
-	clusterName         string
-	vpcID               string
-	defaultTags         map[string]string
-	externalManagedTags sets.String
-	defaultSSLPolicy    string
-	defaultTargetType   elbv2model.TargetType
-	enableIPTargetType  bool
+    annotationParser    annotations.Parser
+    subnetsResolver     networking.SubnetsResolver
+    vpcInfoProvider     networking.VPCInfoProvider
+    trackingProvider    tracking.Provider
+    elbv2TaggingManager elbv2deploy.TaggingManager
+
+    featureGates config.FeatureGates
+    serviceUtils ServiceUtils
+
+    clusterName         string
+    vpcID               string
+    defaultTags         map[string]string
+    externalManagedTags sets.String
+    defaultSSLPolicy    string
+    defaultTargetType   elbv2model.TargetType
+    enableIPTargetType  bool
 }
 
 func (b *defaultModelBuilder) Build(ctx context.Context, service *corev1.Service) (core.Stack, *elbv2model.LoadBalancer, error) {
-	stack := core.NewDefaultStack(core.StackID(k8s.NamespacedName(service)))
-	task := &defaultModelBuildTask{
-		clusterName:         b.clusterName,
-		vpcID:               b.vpcID,
-		annotationParser:    b.annotationParser,
-		subnetsResolver:     b.subnetsResolver,
-		vpcInfoProvider:     b.vpcInfoProvider,
-		trackingProvider:    b.trackingProvider,
-		elbv2TaggingManager: b.elbv2TaggingManager,
-<<<<<<< HEAD
-		featureGates:        b.featureGates,
-		serviceUtils:        b.serviceUtils,
-		enableIPTargetType:  b.enableIPTargetType,
-=======
-		k8sClient:           b.k8sClient,
->>>>>>> f63c68a1
-
-		service:   service,
-		stack:     stack,
-		tgByResID: make(map[string]*elbv2model.TargetGroup),
-
-		defaultTags:                          b.defaultTags,
-		externalManagedTags:                  b.externalManagedTags,
-		defaultSSLPolicy:                     b.defaultSSLPolicy,
-		defaultAccessLogS3Enabled:            false,
-		defaultAccessLogsS3Bucket:            "",
-		defaultAccessLogsS3Prefix:            "",
-		defaultIPAddressType:                 elbv2model.IPAddressTypeIPV4,
-		defaultLoadBalancingCrossZoneEnabled: false,
-		defaultProxyProtocolV2Enabled:        false,
-		defaultTargetType:                    b.defaultTargetType,
-		defaultHealthCheckProtocol:           elbv2model.ProtocolTCP,
-		defaultHealthCheckPort:               healthCheckPortTrafficPort,
-		defaultHealthCheckPath:               "/",
-		defaultHealthCheckInterval:           10,
-		defaultHealthCheckTimeout:            10,
-		defaultHealthCheckHealthyThreshold:   3,
-		defaultHealthCheckUnhealthyThreshold: 3,
-		defaultHealthCheckMatcherHTTPCode:    "200-399",
-		defaultIPv4SourceRanges:              []string{"0.0.0.0/0"},
-		defaultIPv6SourceRanges:              []string{"::/0"},
-
-		defaultHealthCheckPortForInstanceModeLocal:               strconv.Itoa(int(service.Spec.HealthCheckNodePort)),
-		defaultHealthCheckProtocolForInstanceModeLocal:           elbv2model.ProtocolHTTP,
-		defaultHealthCheckPathForInstanceModeLocal:               "/healthz",
-		defaultHealthCheckIntervalForInstanceModeLocal:           10,
-		defaultHealthCheckTimeoutForInstanceModeLocal:            6,
-		defaultHealthCheckHealthyThresholdForInstanceModeLocal:   2,
-		defaultHealthCheckUnhealthyThresholdForInstanceModeLocal: 2,
-
-		defaultHealthCheckProtocolForALBTargetType: elbv2model.ProtocolHTTP,
-	}
-
-	if err := task.run(ctx); err != nil {
-		return nil, nil, err
-	}
-	return task.stack, task.loadBalancer, nil
+    stack := core.NewDefaultStack(core.StackID(k8s.NamespacedName(service)))
+    task := &defaultModelBuildTask{
+        clusterName:         b.clusterName,
+        vpcID:               b.vpcID,
+        annotationParser:    b.annotationParser,
+        subnetsResolver:     b.subnetsResolver,
+        vpcInfoProvider:     b.vpcInfoProvider,
+        trackingProvider:    b.trackingProvider,
+        elbv2TaggingManager: b.elbv2TaggingManager,
+        featureGates:        b.featureGates,
+        serviceUtils:        b.serviceUtils,
+        enableIPTargetType:  b.enableIPTargetType,
+
+        service:   service,
+        stack:     stack,
+        tgByResID: make(map[string]*elbv2model.TargetGroup),
+
+        defaultTags:                          b.defaultTags,
+        externalManagedTags:                  b.externalManagedTags,
+        defaultSSLPolicy:                     b.defaultSSLPolicy,
+        defaultAccessLogS3Enabled:            false,
+        defaultAccessLogsS3Bucket:            "",
+        defaultAccessLogsS3Prefix:            "",
+        defaultIPAddressType:                 elbv2model.IPAddressTypeIPV4,
+        defaultLoadBalancingCrossZoneEnabled: false,
+        defaultProxyProtocolV2Enabled:        false,
+        defaultTargetType:                    b.defaultTargetType,
+        defaultHealthCheckProtocol:           elbv2model.ProtocolTCP,
+        defaultHealthCheckPort:               healthCheckPortTrafficPort,
+        defaultHealthCheckPath:               "/",
+        defaultHealthCheckInterval:           10,
+        defaultHealthCheckTimeout:            10,
+        defaultHealthCheckHealthyThreshold:   3,
+        defaultHealthCheckUnhealthyThreshold: 3,
+        defaultHealthCheckMatcherHTTPCode:    "200-399",
+        defaultIPv4SourceRanges:              []string{"0.0.0.0/0"},
+        defaultIPv6SourceRanges:              []string{"::/0"},
+
+        defaultHealthCheckPortForInstanceModeLocal:               strconv.Itoa(int(service.Spec.HealthCheckNodePort)),
+        defaultHealthCheckProtocolForInstanceModeLocal:           elbv2model.ProtocolHTTP,
+        defaultHealthCheckPathForInstanceModeLocal:               "/healthz",
+        defaultHealthCheckIntervalForInstanceModeLocal:           10,
+        defaultHealthCheckTimeoutForInstanceModeLocal:            6,
+        defaultHealthCheckHealthyThresholdForInstanceModeLocal:   2,
+        defaultHealthCheckUnhealthyThresholdForInstanceModeLocal: 2,
+
+        defaultHealthCheckProtocolForALBTargetType: elbv2model.ProtocolHTTP,
+    }
+
+    if err := task.run(ctx); err != nil {
+        return nil, nil, err
+    }
+    return task.stack, task.loadBalancer, nil
 }
 
 type defaultModelBuildTask struct {
-	clusterName         string
-	vpcID               string
-	annotationParser    annotations.Parser
-	subnetsResolver     networking.SubnetsResolver
-	vpcInfoProvider     networking.VPCInfoProvider
-	trackingProvider    tracking.Provider
-	elbv2TaggingManager elbv2deploy.TaggingManager
-<<<<<<< HEAD
-	featureGates        config.FeatureGates
-	serviceUtils        ServiceUtils
-	enableIPTargetType  bool
-=======
-	k8sClient           client.Client
->>>>>>> f63c68a1
-
-	service *corev1.Service
-
-	stack        core.Stack
-	loadBalancer *elbv2model.LoadBalancer
-	tgByResID    map[string]*elbv2model.TargetGroup
-	ec2Subnets   []*ec2.Subnet
-
-	fetchExistingLoadBalancerOnce sync.Once
-	existingLoadBalancer          *elbv2deploy.LoadBalancerWithTags
-
-	defaultTags                          map[string]string
-	externalManagedTags                  sets.String
-	defaultSSLPolicy                     string
-	defaultAccessLogS3Enabled            bool
-	defaultAccessLogsS3Bucket            string
-	defaultAccessLogsS3Prefix            string
-	defaultIPAddressType                 elbv2model.IPAddressType
-	defaultLoadBalancingCrossZoneEnabled bool
-	defaultProxyProtocolV2Enabled        bool
-	defaultTargetType                    elbv2model.TargetType
-	defaultHealthCheckProtocol           elbv2model.Protocol
-	defaultHealthCheckPort               string
-	defaultHealthCheckPath               string
-	defaultHealthCheckInterval           int64
-	defaultHealthCheckTimeout            int64
-	defaultHealthCheckHealthyThreshold   int64
-	defaultHealthCheckUnhealthyThreshold int64
-	defaultHealthCheckMatcherHTTPCode    string
-	defaultDeletionProtectionEnabled     bool
-	defaultIPv4SourceRanges              []string
-	defaultIPv6SourceRanges              []string
-
-	// Default health check settings for NLB instance mode with spec.ExternalTrafficPolicy set to Local
-	defaultHealthCheckProtocolForInstanceModeLocal           elbv2model.Protocol
-	defaultHealthCheckPortForInstanceModeLocal               string
-	defaultHealthCheckPathForInstanceModeLocal               string
-	defaultHealthCheckIntervalForInstanceModeLocal           int64
-	defaultHealthCheckTimeoutForInstanceModeLocal            int64
-	defaultHealthCheckHealthyThresholdForInstanceModeLocal   int64
-	defaultHealthCheckUnhealthyThresholdForInstanceModeLocal int64
-
-	// Default health check settings for an NLB that targets an ALB
-	defaultHealthCheckProtocolForALBTargetType elbv2model.Protocol
+    clusterName         string
+    vpcID               string
+    annotationParser    annotations.Parser
+    subnetsResolver     networking.SubnetsResolver
+    vpcInfoProvider     networking.VPCInfoProvider
+    trackingProvider    tracking.Provider
+    elbv2TaggingManager elbv2deploy.TaggingManager
+    featureGates        config.FeatureGates
+    serviceUtils        ServiceUtils
+    enableIPTargetType  bool
+
+    service *corev1.Service
+
+    stack        core.Stack
+    loadBalancer *elbv2model.LoadBalancer
+    tgByResID    map[string]*elbv2model.TargetGroup
+    ec2Subnets   []*ec2.Subnet
+
+    fetchExistingLoadBalancerOnce sync.Once
+    existingLoadBalancer          *elbv2deploy.LoadBalancerWithTags
+
+    defaultTags                          map[string]string
+    externalManagedTags                  sets.String
+    defaultSSLPolicy                     string
+    defaultAccessLogS3Enabled            bool
+    defaultAccessLogsS3Bucket            string
+    defaultAccessLogsS3Prefix            string
+    defaultIPAddressType                 elbv2model.IPAddressType
+    defaultLoadBalancingCrossZoneEnabled bool
+    defaultProxyProtocolV2Enabled        bool
+    defaultTargetType                    elbv2model.TargetType
+    defaultHealthCheckProtocol           elbv2model.Protocol
+    defaultHealthCheckPort               string
+    defaultHealthCheckPath               string
+    defaultHealthCheckInterval           int64
+    defaultHealthCheckTimeout            int64
+    defaultHealthCheckHealthyThreshold   int64
+    defaultHealthCheckUnhealthyThreshold int64
+    defaultHealthCheckMatcherHTTPCode    string
+    defaultDeletionProtectionEnabled     bool
+    defaultIPv4SourceRanges              []string
+    defaultIPv6SourceRanges              []string
+
+    // Default health check settings for NLB instance mode with spec.ExternalTrafficPolicy set to Local
+    defaultHealthCheckProtocolForInstanceModeLocal           elbv2model.Protocol
+    defaultHealthCheckPortForInstanceModeLocal               string
+    defaultHealthCheckPathForInstanceModeLocal               string
+    defaultHealthCheckIntervalForInstanceModeLocal           int64
+    defaultHealthCheckTimeoutForInstanceModeLocal            int64
+    defaultHealthCheckHealthyThresholdForInstanceModeLocal   int64
+    defaultHealthCheckUnhealthyThresholdForInstanceModeLocal int64
+
+    // Default health check settings for an NLB that targets an ALB
+    defaultHealthCheckProtocolForALBTargetType elbv2model.Protocol
 }
 
 func (t *defaultModelBuildTask) run(ctx context.Context) error {
-	if !t.serviceUtils.IsServiceSupported(t.service) {
-		if t.serviceUtils.IsServicePendingFinalization(t.service) {
-			deletionProtectionEnabled, err := t.getDeletionProtectionViaAnnotation(*t.service)
-			if err != nil {
-				return err
-			}
-			if deletionProtectionEnabled {
-				return errors.Errorf("deletion_protection is enabled, cannot delete the service: %v", t.service.Name)
-			}
-		}
-		return nil
-	}
-	err := t.buildModel(ctx)
-	return err
+    if !t.serviceUtils.IsServiceSupported(t.service) {
+        if t.serviceUtils.IsServicePendingFinalization(t.service) {
+            deletionProtectionEnabled, err := t.getDeletionProtectionViaAnnotation(*t.service)
+            if err != nil {
+                return err
+            }
+            if deletionProtectionEnabled {
+                return errors.Errorf("deletion_protection is enabled, cannot delete the service: %v", t.service.Name)
+            }
+        }
+        return nil
+    }
+    err := t.buildModel(ctx)
+    return err
 }
 
 func (t *defaultModelBuildTask) buildModel(ctx context.Context) error {
-	scheme, err := t.buildLoadBalancerScheme(ctx)
-	if err != nil {
-		return err
-	}
-	t.ec2Subnets, err = t.buildLoadBalancerSubnets(ctx, scheme)
-	if err != nil {
-		return err
-	}
-	err = t.buildLoadBalancer(ctx, scheme)
-	if err != nil {
-		return err
-	}
-	err = t.buildListeners(ctx, scheme)
-	if err != nil {
-		return err
-	}
-	return nil
+    scheme, err := t.buildLoadBalancerScheme(ctx)
+    if err != nil {
+        return err
+    }
+    t.ec2Subnets, err = t.buildLoadBalancerSubnets(ctx, scheme)
+    if err != nil {
+        return err
+    }
+    err = t.buildLoadBalancer(ctx, scheme)
+    if err != nil {
+        return err
+    }
+    err = t.buildListeners(ctx, scheme)
+    if err != nil {
+        return err
+    }
+    return nil
 }
 
 func (t *defaultModelBuildTask) getDeletionProtectionViaAnnotation(svc corev1.Service) (bool, error) {
-	var lbAttributes map[string]string
-	_, err := t.annotationParser.ParseStringMapAnnotation(annotations.SvcLBSuffixLoadBalancerAttributes, &lbAttributes, svc.Annotations)
-	if err != nil {
-		return false, err
-	}
-	if _, deletionProtectionSpecified := lbAttributes[lbAttrsDeletionProtection]; deletionProtectionSpecified {
-		deletionProtectionEnabled, err := strconv.ParseBool(lbAttributes[lbAttrsDeletionProtection])
-		if err != nil {
-			return false, err
-		}
-		return deletionProtectionEnabled, nil
-	}
-	return false, nil
+    var lbAttributes map[string]string
+    _, err := t.annotationParser.ParseStringMapAnnotation(annotations.SvcLBSuffixLoadBalancerAttributes, &lbAttributes, svc.Annotations)
+    if err != nil {
+        return false, err
+    }
+    if _, deletionProtectionSpecified := lbAttributes[lbAttrsDeletionProtection]; deletionProtectionSpecified {
+        deletionProtectionEnabled, err := strconv.ParseBool(lbAttributes[lbAttrsDeletionProtection])
+        if err != nil {
+            return false, err
+        }
+        return deletionProtectionEnabled, nil
+    }
+    return false, nil
 }