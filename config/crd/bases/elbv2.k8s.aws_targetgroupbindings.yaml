--- conflicted
+++ resolved
@@ -362,12 +362,7 @@
                 type: object
                 x-kubernetes-map-type: atomic
               serviceRef:
-<<<<<<< HEAD
-                description: serviceRef is a reference to a Kubernetes Service and
-                  ServicePort.
-=======
-                description: serviceRef is a reference to a Kubernetes Service and ServicePort. This is only applicable for `instance` and `ip` target types.
->>>>>>> f63c68a1
+                description: serviceRef is a reference to a Kubernetes Service and ServicePort.
                 properties:
                   name:
                     description: Name is the name of the Service.
